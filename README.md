--- conflicted
+++ resolved
@@ -53,7 +53,6 @@
     }
 ```
 
-<<<<<<< HEAD
 Alternatively you can loop over an AsyncStream:
 
 ```swift
@@ -81,13 +80,12 @@
         openHomeRegistry.stopDiscovery()
     }
 ```
-=======
+
 ## Multicast permission
 To use device discovery on iOS, you need to request permission from Apple to make multicast requests. The page https://developer.apple.com/documentation/bundleresources/entitlements/com_apple_developer_networking_multicast contains a link where you can request this permission for your app. After being granted this permission, you need to add the following key to your app's .plist file:
 
 `<key>com.apple.developer.networking.multicast</key>`<br> 
 `<true/>`
->>>>>>> 55bc590f
 
 ## Actions
 UPnP actions and responses are strongly typed, no key-value pairs. This is done through Codable structs. All action calls are implemented as async functions.
